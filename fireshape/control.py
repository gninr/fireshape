from .innerproduct import InnerProduct
from .boundary_extension import ElasticityExtension
import ROL
import firedrake as fd

__all__ = ["FeControlSpace", "FeMultiGridControlSpace",
           "BsplineControlSpace", "ControlVector", "FeBoundaryControlSpace",
<<<<<<< HEAD
           "FeMultiGridBoundaryControlSpace"]
=======
           "FeMultiGridBoundaryControlSpace", "BsplineBoundaryControlSpace"]
>>>>>>> 10bdbf64

# new imports for splines
from firedrake.petsc import PETSc
from functools import reduce
from scipy.interpolate import splev
import numpy as np


class ControlSpace(object):
    """
    ControlSpace is the space of geometric transformations.

    A transformation is identified with a domain using Firedrake.
    In particular, a transformation is converted into a domain by
    interpolating it on a Firedrake Lagrangian finite element space.

    Notational convention:
        self.mesh_r is the initial physical mesh (reference domain)
        self.V_r is a Firedrake vectorial Lagrangian finite element
            space on mesh_r
        self.id is the element of V_r that satisfies id(x) = x for every x
        self.T is the interpolant of a ControlSpace variable in self.V_r
        self.mesh_m is the mesh that corresponds to self.T (moved domain)
        self.V_m is the Firedrake vectorial Lagrangian finite element
            space on mesh_m
        self.inner_product is the inner product of the ControlSpace

    Key idea: solve state and adjoint equations in V_m. Then, compute update
    of mesh_m in V_m, transplant it to V_r, and restrict it to ControlSpace.
    """
    def restrict(self, residual, out):
        """
        Restrict from self.V_r into ControlSpace

        Input:
        residual: fd.Function, is a variable in the dual of self.V_r
        out: ControlVector, is a variable in the dual of ControlSpace
             (overwritten with result)
        """

        raise NotImplementedError

    def interpolate(self, vector, out):
        """
        Interpolate from ControlSpace into self.V_r

        Input:
        vector: ControlVector, is a variable in ControlSpace
        out: fd.Function, is a variable in self.V_r, is overwritten with
             the result
        """

        raise NotImplementedError

    def update_domain(self, q: 'ControlVector'):
        """
        Update the interpolant self.T with q
        """

        self.interpolate(q, self.T)
        self.T += self.id

    def get_zero_vec(self):
        """
        Create the object that stores the data for a ControlVector.

        It returns a fd.Function or a PETSc.Vec.
        It is only used in ControlVector.__init__.
        """

        raise NotImplementedError

    def assign_inner_product(self, inner_product):
        """
        create self.inner_product
        """
        raise NotImplementedError

    def get_space_for_inner(self):
        """
        return the functionspace V to define the inner product on
        and possibly an interpolation matrix I between the finite element
        functions in V and the control functions.
        """
        raise NotImplementedError


class FeControlSpace(ControlSpace):
    """Use self.V_r as actual ControlSpace."""
    def __init__(self, mesh_r):
        # Create mesh_r and V_r
        self.mesh_r = mesh_r
        element = self.mesh_r.coordinates.function_space().ufl_element()
        self.V_r = fd.FunctionSpace(self.mesh_r, element)

        # Create self.id and self.T, self.mesh_m, and self.V_m.
        X = fd.SpatialCoordinate(self.mesh_r)
        self.id = fd.interpolate(X, self.V_r)
        self.T = fd.Function(self.V_r, name="T")
        self.T.assign(self.id)
        self.mesh_m = fd.Mesh(self.T)
        self.V_m = fd.FunctionSpace(self.mesh_m, element)

    def restrict(self, residual, out):
        with residual.dat.vec as vecres:
            with out.fun.dat.vec as vecout:
                vecres.copy(vecout)

    def interpolate(self, vector, out):
        out.assign(vector.fun)

    def get_zero_vec(self):
        fun = fd.Function(self.V_r)
        fun *= 0.
        return fun

    def get_space_for_inner(self):
        return (self.V_r, None)


class FeBoundaryControlSpace(FeControlSpace):

    def __init__(self, mesh_r, fixed_dims=[]):
        super().__init__(mesh_r)
        self.extension = ElasticityExtension(self.V_r, fixed_dims=fixed_dims)

    def restrict(self, residual, out):
        p1 = residual
        p1 *= -1
        self.extension.solve_homogeneous_adjoint(p1, out.fun)
        self.extension.apply_adjoint_action(out.fun, out.fun)
        out.fun -= p1

    def interpolate(self, vector, out):
        self.extension.extend(vector.fun, out)


class FeMultiGridControlSpace(ControlSpace):
    """
    FEControlSpace on given mesh and StateSpace on uniformly refined mesh.

    Use the provided mesh to construct a Lagrangian finite element control
    space. Then, refine the mesh `refinements`-times to construct
    representatives of ControlVectors that are compatible with the state
    space.

    Inputs:
        refinements: type int, number of uniform refinements to perform
                     to obtain the StateSpace mesh.
        order: type int, order of Lagrange basis functions of ControlSpace.

    Note: as of 04.03.2018, 3D is not supported by fd.MeshHierarchy.
    """
    def __init__(self, mesh_r, refinements=1, order=1):
        mh = fd.MeshHierarchy(mesh_r, refinements)
        self.mesh_hierarchy = mh

        # Control space on coarsest mesh
        self.mesh_r_coarse = self.mesh_hierarchy[0]
        self.V_r_coarse = fd.VectorFunctionSpace(self.mesh_r_coarse, "CG",
                                                 order)

        # Create self.id and self.T on refined mesh.
        element = self.V_r_coarse.ufl_element()

        self.intermediate_Ts = []
        for i in range(refinements-1):
            mesh = self.mesh_hierarchy[i+1]
            V = fd.FunctionSpace(mesh, element)
            self.intermediate_Ts.append(fd.Function(V))

        self.mesh_r = self.mesh_hierarchy[-1]
        element = self.V_r_coarse.ufl_element()
        self.V_r = fd.FunctionSpace(self.mesh_r, element)

        X = fd.SpatialCoordinate(self.mesh_r)
        self.id = fd.Function(self.V_r).interpolate(X)
        self.T = fd.Function(self.V_r, name="T")
        self.T.assign(self.id)
        self.mesh_m = fd.Mesh(self.T)
        self.V_m = fd.FunctionSpace(self.mesh_m, element)

    def restrict(self, residual, out):
        Tf = residual
        for Tinter in reversed(self.intermediate_Ts):
            fd.restrict(Tf, Tinter)
            Tf = Tinter
        fd.restrict(Tf, out.fun)

    def interpolate(self, vector, out):
        Tc = vector.fun
        for Tinter in self.intermediate_Ts:
            fd.prolong(Tc, Tinter)
            Tc = Tinter
        fd.prolong(Tc, out)

    def get_zero_vec(self):
        fun = fd.Function(self.V_r_coarse)
        fun *= 0.
        return fun

    def get_space_for_inner(self):
        return (self.V_r_coarse, None)


class FeMultiGridBoundaryControlSpace(FeMultiGridControlSpace):

    def __init__(self, mesh_r, refinements=1, order=1, fixed_dims=[]):
        super().__init__(mesh_r, refinements=refinements, order=order)
        self.extension = ElasticityExtension(self.V_r_coarse, fixed_dims=fixed_dims)

    def restrict(self, residual, out):
        residual_coarse = out.clone()
        super().restrict(residual, residual_coarse)
        p1 = residual_coarse.fun
        p1 *= -1
        self.extension.solve_homogeneous_adjoint(p1, out.fun)
        self.extension.apply_adjoint_action(out.fun, out.fun)
        out.fun -= p1

    def interpolate(self, vector, out):
        self.extension.extend(vector.fun, vector.fun)
        super().interpolate(vector, out)


class BsplineControlSpace(ControlSpace):
    """ConstrolSpace based on cartesian tensorized Bsplines."""
    def __init__(self, mesh, bbox, orders, levels, fixed_dims=[], boundary_regularities=None):
        """
        bbox: a list of tuples describing [(xmin, xmax), (ymin, ymax), ...]
              of a Cartesian grid that extends around the shape to be
              optimised
        orders: describe the orders (one integer per geometric dimension)
                of the tensor-product B-spline basis. A univariate B-spline
                has order "o" if it is a piecewise polynomial of degree
                "o-1". For instance, a hat function is a B-spline of
                order 2 and thus degree 1.
        levels: describe the subdivision levels (one integers per
                geometric dimension) used to construct the knots of
                univariate B-splines
        fixed_dims: dimensions in which the deformation should be zero

        boundary_regularities: how fast the splines go to zero on the boundary for each dimension
                               [0,..,0] means that they don't go to zero
                               [1,..,1] means that they go to zero with C^0 regularity
                               [2,..,2] means that they go to zero with C^1 regularity
        """
        self.boundary_regularities = [o-1 for o in orders] if boundary_regularities is None else boundary_regularities 
        # information on B-splines
        self.dim = len(bbox)  # geometric dimension
        self.bbox = bbox
        self.orders = orders
        self.levels = levels
        if isinstance(fixed_dims, int):
            fixed_dims = [fixed_dims]
        self.fixed_dims = fixed_dims
        self.construct_knots()
        self.comm = mesh.mpi_comm()
        # create temporary self.mesh_r and self.V_r to assemble innerproduct
        if self.dim == 2:
            nx = len(self.knots[0]) - 1
            ny = len(self.knots[1]) - 1
            Lx = self.bbox[0][1] - self.bbox[0][0]
            Ly = self.bbox[1][1] - self.bbox[1][0]
            meshloc = fd.RectangleMesh(nx, ny, Lx, Ly, quadrilateral=True,
                                       comm=self.comm)  # quads or triangle?
            # shift in x- and y-direction
            meshloc.coordinates.dat.data[:, 0] += self.bbox[0][0]
            meshloc.coordinates.dat.data[:, 1] += self.bbox[1][0]
            # inner_product.fixed_bids = [1,2,3,4]

        elif self.dim == 3:
            # maybe use extruded meshes, quadrilateral not available
            nx = len(self.knots[0]) - 1
            ny = len(self.knots[1]) - 1
            nz = len(self.knots[2]) - 1
            Lx = self.bbox[0][1] - self.bbox[0][0]
            Ly = self.bbox[1][1] - self.bbox[1][0]
            Lz = self.bbox[2][1] - self.bbox[2][0]
            meshloc = fd.BoxMesh(nx, ny, nz, Lx, Ly, Lz, comm=self.comm)
            # shift in x-, y-, and z-direction
            meshloc.coordinates.dat.data[:, 0] += self.bbox[0][0]
            meshloc.coordinates.dat.data[:, 1] += self.bbox[1][0]
            meshloc.coordinates.dat.data[:, 2] += self.bbox[2][0]
            # inner_product.fixed_bids = [1,2,3,4,5,6]

        self.mesh_r = meshloc
        maxdegree = max(self.orders)-1
        # self.V_r =
        # self.inner_product = inner_product
        # self.inner_product.get_impl(self.V_r, self.FullIFW)

        # is this the proper space?
        self.V_control = fd.VectorFunctionSpace(self.mesh_r, "CG", maxdegree)
        self.I_control = self.build_interpolation_matrix(self.V_control)

        # standard construction of ControlSpace
        self.mesh_r = mesh
        element = fd.VectorElement("CG", mesh.ufl_cell(), maxdegree)
        self.V_r = fd.FunctionSpace(self.mesh_r, element)
        X = fd.SpatialCoordinate(self.mesh_r)
        self.id = fd.Function(self.V_r).interpolate(X)
        self.T = fd.Function(self.V_r, name="T")
        self.T.assign(self.id)
        self.mesh_m = fd.Mesh(self.T)
        self.V_m = fd.FunctionSpace(self.mesh_m, element)

        assert self.dim == self.mesh_r.geometric_dimension()

        # assemble correct interpolation matrix
        self.FullIFW = self.build_interpolation_matrix(self.V_r)

    def construct_knots(self):
        """
        construct self.knots, self.n, self.N

        self.knots is a list of np.arrays (one per geometric dimension)
        each array corresponds to the knots used to define the spline space

        self.n is a list of univariate spline space dimensions
            (one per geometric dim)

        self.N is the dimension of the scalar tensorized spline space
        """
        self.knots = []
        self.n = []
        for dim in range(self.dim):
            order = self.orders[dim]
            level = self.levels[dim]

            assert order >= 1
            # degree = order-1 # splev uses degree, not order
            assert level >= 1  # with level=1 only bdry Bsplines

            knots_01 = np.concatenate((np.zeros((order-1,), dtype=float),
                                       np.linspace(0., 1., 2**level+1),
                                       np.ones((order-1,), dtype=float)))

            (xmin, xmax) = self.bbox[dim]
            knots = (xmax - xmin)*knots_01 + xmin
            self.knots.append(knots)
            # dimension of univariate spline spaces
            # the "-2" is because we want homogeneous Dir bc
            n = len(knots) - order - 2*self.boundary_regularities[dim]
            assert n > 0
            self.n.append(n)

        # dimension of multivariate spline space
        N = reduce(lambda x, y: x*y, self.n)
        self.N = N

    def build_interpolation_matrix(self, V):
        """
        Construct the matrix self.FullIFW.

        The columns of self.FullIFW are the interpolant
        of (vectorial tensorized) Bsplines into V
        """
        # construct list of scalar univariate interpolation matrices
        interp_1d = self.construct_1d_interpolation_matrices(V)
        # construct scalar tensorial interpolation matrix
        IFW = self.construct_kronecker_matrix(interp_1d)
        # interleave self.dim-many IFW matrices among each other
        return self.construct_full_interpolation_matrix(IFW)

    def construct_1d_interpolation_matrices(self, V):
        """
        Create a list of sparse matrices (one per geometric dimension).

        Each matrix has size (M, n[dim]), where M is the dimension of the
        self.V_r.sub(0), and n[dim] is the dimension of the univariate
        spline space associated to the dimth-geometric coordinate.
        The ith column of such a matrix is computed by evaluating the ith
        univariate B-spline on the dimth-geometric coordinate of the dofs
        of self.V_r(0)
        """
        interp_1d = []

        # this code is correct but can be made more beautiful
        # by replacing x_fct with self.id
        x_fct = fd.SpatialCoordinate(self.mesh_r)  # used for x_int
        # compute self.M, x_int will be overwritten below
        x_int = fd.interpolate(x_fct[0], V.sub(0))
        self.M = x_int.vector().size()

        comm = self.comm

        mass_temp = fd.assemble(fd.TrialFunction(V.sub(0)) * fd.TestFunction(V.sub(0)) * fd.dx)
        self.lg_map_fe = mass_temp.petscmat.getLGMap()[0]

        for dim in range(self.dim):

            order = self.orders[dim]
            knots = self.knots[dim]
            n = self.n[dim]

            local_n = n // comm.size + int(comm.rank < (n % comm.size)) # owned part of global problem
            I = PETSc.Mat().create(comm=self.comm)
            I.setType(PETSc.Mat.Type.AIJ)
            lsize = x_int.vector().local_size()
            gsize = x_int.vector().size()
            I.setSizes(((lsize, gsize), (local_n, n)))
            

            I.setUp()
            x_int = fd.interpolate(x_fct[dim], V.sub(0))
            x = x_int.vector().get_local()
            for idx in range(n):
                coeffs = np.zeros(knots.shape, dtype=float)
                coeffs[idx+self.boundary_regularities[dim]] = 1  # idx+1 because we impose hom Dir bc
                degree = order - 1  # splev uses degree, not order
                tck = (knots, coeffs, degree)

                values = splev(x, tck, der=0, ext=1)
                rows = np.where(values != 0)[0].astype(np.int32)
                values = values[rows]
                rows_is = PETSc.IS().createGeneral(rows)
                global_rows_is = self.lg_map_fe.applyIS(rows_is)
                rows = global_rows_is.array
                I.setValues(rows, [idx], values)

            I.assemble()  # lazy strategy for kron
            interp_1d.append(I)

        # from IPython import embed; embed()
        return interp_1d

    def construct_kronecker_matrix(self, interp_1d):
        """
        Construct the tensorized interpolation matrix.

        Do this by computing the kron product of the rows of
        the 1d univariate interpolation matrices.
        In the future, this may be done matrix-free.
        """
        # this is awfully slow in 3D!!!!!!!!!!! (FW: it might not be anymore)

        IFW = PETSc.Mat().create(self.comm)
        IFW.setType(PETSc.Mat.Type.AIJ)

        comm = self.comm
        local_N = self.N // comm.size + int(comm.rank < (self.N % comm.size)) # owned part of global problem
        (lsize, gsize) = interp_1d[0].getSizes()[0]
        IFW.setSizes(((lsize, gsize), (local_N, self.N)))
        IFW.setUp()
        for row in range(lsize):
            row = self.lg_map_fe.apply([row])[0]
            denserows = [A[row, :] for A in interp_1d]
            values = reduce(np.kron, denserows)
            columns = np.where(values != 0)[0].astype(np.int32)
            values = values[columns]
            IFW.setValues([row], columns, values)

        IFW.assemble()
        return IFW

    def construct_full_interpolation_matrix(self, IFW):
        """
        Assemble interpolation matrix for vectorial tensorized spline space.
        """
        # this is THE MOST awfully slow in 3D!!!!!!!!!!!
        FullIFW = PETSc.Mat().create(self.comm)
        FullIFW.setType(PETSc.Mat.Type.AIJ)
        d = self.dim
        free_dims = list(set(range(self.dim))-set(self.fixed_dims))
        dfree = len(free_dims)
        ((lsize, gsize), (lsize_spline, gsize_spline)) = IFW.getSizes()
        FullIFW.setSizes(((d*lsize, d*gsize), (dfree*lsize_spline, dfree*gsize_spline)))
        # BIG TODO: figure out the sparsity pattern
        FullIFW.setUp()

        # this blows up the matrix to do the right thing
        # on vector fields. It's not just a block matrix,
        # but the values are interleaved as this is how
        # firedrake handles vector fields
        for row in range(lsize):
            row = self.lg_map_fe.apply([row])[0]
            (cols, vals) = IFW.getRow(row)
            for j, dim in enumerate(free_dims):
                FullIFW.setValues([d * row + dim],
                                  [dfree * col + j for col in cols],
                                  vals)
        FullIFW.assemble()
        return FullIFW

    def restrict(self, residual, out):
        with residual.dat.vec as w:
            self.FullIFW.multTranspose(w, out.vec_wo())

    def interpolate(self, vector, out):
        with out.dat.vec as w:
            self.FullIFW.mult(vector.vec_ro(), w)

    def get_zero_vec(self):
        vec = self.FullIFW.createVecRight()
        return vec

    def get_space_for_inner(self):
        return (self.V_control, self.I_control)


class BsplineBoundaryControlSpace(BsplineControlSpace):

    def __init__(self, mesh, bbox, orders, levels, fixed_dims=[], boundary_regularities=None):
        super().__init__(mesh, bbox, orders, levels, fixed_dims=fixed_dims, boundary_regularities=boundary_regularities)
        self.extension = ElasticityExtension(self.V_r, fixed_dims=fixed_dims)

    def restrict(self, residual, out):
        residual_smoothed = residual.copy(deepcopy=True)
        p1 = residual
        p1 *= -1
        self.extension.solve_homogeneous_adjoint(p1, residual_smoothed)
        self.extension.apply_adjoint_action(residual_smoothed, residual_smoothed)
        residual_smoothed -= p1
        super().restrict(residual_smoothed, out)

    def interpolate(self, vector, out):
        super().interpolate(vector, out)
        self.extension.extend(out, out)


class ControlVector(ROL.Vector):
    """
    A ControlVector is a variable in the ControlSpace.

    The data of a control vector is a PETSc.vec stored in self.vec.
    If this data corresponds also to a fd.Function, the firedrake wrapper
    around self.vec is stored in self.fun (otherwise, self.fun = None).

    A ControlVector is a ROL.Vector and thus needs the following methods:
    plus, scale, clone, dot, axpy, set.
    """
    def __init__(self, controlspace: ControlSpace, inner_product: InnerProduct,
                 data=None):
        super().__init__()
        self.controlspace = controlspace
        self.inner_product = inner_product

        if data is None:
            data = controlspace.get_zero_vec()

        self.data = data
        if isinstance(data, fd.Function):
            self.fun = data
        else:
            self.fun = None

    def vec_ro(self):
        if isinstance(self.data, fd.Function):
            with self.data.dat.vec_ro as v:
                return v
        else:
            return self.data

    def vec_wo(self):
        if isinstance(self.data, fd.Function):
            with self.data.dat.vec_wo as v:
                return v
        else:
            return self.data

    def plus(self, v):
        vec = self.vec_wo()
        vec += v.vec_ro()

    def scale(self, alpha):
        vec = self.vec_wo()
        vec *= alpha

    def clone(self):
        """
        Returns a zero vector of the same size of self.

        The name of this method is misleading, but it is dictated by ROL.
        """
        res = ControlVector(self.controlspace, self.inner_product)
        # res.set(self)
        return res

    def apply_riesz_map(self):
        """
        Maps this vector into the dual space.
        Overwrites the content.
        """
        self.inner_product.riesz_map(self, self)

    def dot(self, v):
        """Inner product between self and v."""
        return self.inner_product.eval(self, v)

    def norm(self):
        return self.dot(self)

    def axpy(self, alpha, x):
        vec = self.vec_wo()
        vec.axpy(alpha, x.vec_ro())

    def set(self, v):
        vec = self.vec_wo()
        v.vec_ro().copy(vec)

    def __str__(self):
        """String representative, so we can call print(vec)."""
        return self.vec_ro()[:].__str__()<|MERGE_RESOLUTION|>--- conflicted
+++ resolved
@@ -5,11 +5,7 @@
 
 __all__ = ["FeControlSpace", "FeMultiGridControlSpace",
            "BsplineControlSpace", "ControlVector", "FeBoundaryControlSpace",
-<<<<<<< HEAD
-           "FeMultiGridBoundaryControlSpace"]
-=======
            "FeMultiGridBoundaryControlSpace", "BsplineBoundaryControlSpace"]
->>>>>>> 10bdbf64
 
 # new imports for splines
 from firedrake.petsc import PETSc
