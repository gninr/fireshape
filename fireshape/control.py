import ROL
import firedrake as fd

<<<<<<< HEAD
__all__ = ["FeControlSpace", "FeMultiGridControlSpace", "ControlVector"]


=======
#new imports for splines
from petsc4py import PETSc
# from firedrake.petsc import PETSc
from functools import reduce
from scipy.interpolate import splev
import numpy as np
from .innerproduct import InterpolatedInnerProduct
import ipdb

__all__ = ["BsplineControlSpace", "FeControlSpace", "ControlVector"]
>>>>>>> 1b10f217
class ControlSpace(object):

    def update_domain(self, q: 'ControlVector'):
        raise NotImplementedError

    def restrict(self, residual):
        raise NotImplementedError

    def interpolate(self, vector, out):
        # interpolate vector into fe space and overwrite out with result
        raise NotImplementedError

    def get_zero_vec(self):
        raise NotImplementedError


class FeControlSpace(ControlSpace):

    def __init__(self, mesh_r, inner_product):
        self.mesh_r = mesh_r
        element = self.mesh_r.coordinates.function_space().ufl_element()
        self.V_r = fd.FunctionSpace(self.mesh_r, element)
        self.id = fd.interpolate(fd.SpatialCoordinate(self.mesh_r), self.V_r)
        self.T = fd.Function(self.V_r, name="T")
        self.T.assign(self.id)
        self.mesh_m = fd.Mesh(self.T)
        self.V_m = fd.FunctionSpace(self.mesh_m, element)
        self.inner_product = inner_product.get_impl(self.V_r)

    def update_domain(self, q: 'ControlVector'):
        with self.T.dat.vec as v:
            self.interpolate(q.vec, v)
        self.T += self.id

    def restrict(self, residual, out):
        with residual.dat.vec as vecres:
            vecres.copy(out.vec)

<<<<<<< HEAD
=======
    def restrict(self, residual):
        return ControlVector(self, data=residual)

>>>>>>> 1b10f217
    def interpolate(self, vector, out):
        vector.copy(out)

    def get_zero_vec(self):
        fun = fd.Function(self.V_r)
        fun *= 0.
        return fun


class FeMultiGridControlSpace(ControlSpace):

    def __init__(self, mesh_r, inner_product, refinements=1, order=1):
        mh = fd.MeshHierarchy(mesh_r, 1,
                              refinements_per_level=refinements)
        self.mesh_hierarchy = mh
        self.mesh_r_coarse = self.mesh_hierarchy[0]
        self.V_r_coarse = fd.VectorFunctionSpace(self.mesh_r_coarse, "CG",
                                                 order)
        element = self.V_r_coarse.ufl_element()
        self.inner_product = inner_product.get_impl(self.V_r_coarse)
        self.mesh_r = self.mesh_hierarchy[1]
        self.V_r = fd.FunctionSpace(self.mesh_r, element)
        X = fd.SpatialCoordinate(self.mesh_r)
        self.id = fd.Function(self.V_r).interpolate(X)
        self.T = fd.Function(self.V_r, name="T")
        self.T.assign(self.id)
        self.mesh_m = fd.Mesh(self.T)
        self.V_m = fd.FunctionSpace(self.mesh_m, element)

    def restrict(self, residual, out):
        fd.restrict(residual, out.fun)

    def interpolate(self, vector, out):
        fd.prolong(vector.fun, out)

    def get_zero_vec(self):
        fun = fd.Function(self.V_r_coarse)
        fun *= 0.
        return fun

    def update_domain(self, q: 'ControlVector'):
        self.interpolate(q, self.T)
        self.T += self.id


class BsplineControlSpace(ControlSpace):

    def __init__(self, mesh, inner_product, bbox, orders, levels):
        """
        bbox: a list of tuples describing [(xmin, xmax), (ymin, ymax), ...]
              of a Cartesian grid that extends around the shape to be
              optimised
        orders: describe the orders (one integer per geometric dimension)
                of the tensor-product B-spline basis. A univariate B-spline
                has order "o" if it is a piecewise polynomial of degree
                "o-1". For instance, a hat function is a B-spline of
                order 2 and thus degree 1.
        levels: describe the subdivision levels (one integers per
                geometric dimension) used to construct the knots of
                univariate B-splines
        """
        super().__init__(mesh, inner_product)
        # information on B-splines
        self.dim = len(bbox)
        self.bbox = bbox
        self.orders = orders
        self.levels = levels

        #methods
        self.construct_knots()
        #self.initialize_B()

        self.build_interpolation_matrix()
        
        self.inner_product = InterpolatedInnerProduct(inner_product, self.FullIFW)

    def construct_knots(self):
        """
        construct self.knots, self.n, self.NA

        self.knots is a list of np.arrays (one per geometric dimension)
        each array corresponds to the knots used to define the spline space
        """
        self.knots = []
        self.n = []
        for dim in range(self.dim):
            order = self.orders[dim]
            level = self.levels[dim]

            assert order >= 1
            degree = order-1 #splev uses degree, not order
            assert level >= 1 #with level=1 only bdry Bsplines

            knots_01 = np.concatenate((np.zeros((order-1,), dtype=float),
                                       np.linspace(0., 1., 2**level+1),
                                       np.ones((order-1,), dtype=float)))

            (xmin, xmax) = self.bbox[dim]
            knots = (xmax - xmin)*knots_01 + xmin
            self.knots.append(knots)
            #list of dimension of univariate spline spaces
            #the "-2" is because we want homogeneous Dir bc
            n = len(knots) - order - 2
            assert n > 0
            self.n.append(n)

        #dimension of multivariate spline space
        N = reduce(lambda x, y: x*y, self.n)
        self.N = N

    def build_interpolation_matrix(self):
        interp_1d = self.construct_1d_interpolation_matrices()
        IFW = self.construct_kronecker_matrix(interp_1d)
        self.FullIFW = self.construct_full_interpolation_matrix(IFW)

    def construct_1d_interpolation_matrices(self):
        """
        Create a list of sparse matrices (one per geometric dimension).
        Each matrix has size (M, n[dim]), where M is the dimension of the
        FE interpolation space, and n[dim] is the dimension of the univariate
        spline space associated to the dimth-geometric coordinate.
        The ith column of such a matrix is computed by evaluating the ith
        univariate B-spline on the dimth-geometric coordinate of the dofs of
        the FE interpolation space
        """
        interp_1d = []

        x_fct = fd.SpatialCoordinate(self.mesh_r) #used for x_int, replace with self.id
        x_int = fd.interpolate(x_fct[0], self.V_r.sub(0))
        self.M = x_int.vector().size() #no dofs for (scalar) fct in self.V_r.sub(0)
        #import pdb
        #pdb.set_trace()
        for dim in range(self.mesh_r.geometric_dimension()):
            order = self.orders[dim]
            knots = self.knots[dim]
            n = self.n[dim]

            I = PETSc.Mat().create(comm=self.mesh_r.mpi_comm())
            I.setType(PETSc.Mat.Type.AIJ)
            I.setSizes((self.M, n))
            # BIG TODO: figure out the sparsity pattern
            I.setUp()

            #todo: read fecoords out of  self.id, so far
            x_int = fd.interpolate(x_fct[dim], self.V_r.sub(0))
            with x_int.dat.vec_ro as x:
                for idx in range(n):
                    coeffs = np.zeros(knots.shape, dtype=float)
                    coeffs[idx+1] = 1 #idx+1 because we consider hom Dir bc for splines
                    degree = order - 1
                    tck = (knots, coeffs, degree)

                    values = splev(x.array, tck, der=0, ext=1)
                    rows = np.where(values != 0)[0].astype(np.int32)
                    values = values[rows]
                    I.setValues(rows, [idx], values)

            I.assemble()# lazy strategy for kron
            interp_1d.append(I)

        return interp_1d

    def construct_kronecker_matrix(self, interp_1d):
        # this may be done matrix-free

        """ 
        Construct the definitive interpolation matrix by computing
        the kron product of the rows of the 1d univariate interpolation
        matrices
        """

        IFW = PETSc.Mat().create(self.mesh_r.mpi_comm())
        IFW.setType(PETSc.Mat.Type.AIJ)
        IFW.setSizes((self.M, self.N))
        # BIG TODO: figure out the sparsity pattern
        IFW.setUp()

        for row in range(self.M):
            rows = [A.getRow(row) for A in interp_1d]
            denserows = [np.zeros((n,)) for n in self.n]
            for ii in range(self.dim):
                denserows[ii][rows[ii][0]] = rows[ii][1]

            values = reduce(np.kron, denserows)
            columns = np.where(values != 0)[0].astype(np.int32)
            values = values[columns]
            IFW.setValues([row], columns, values)

        IFW.assemble()
        return IFW

    def construct_full_interpolation_matrix(self, IFW):
        FullIFW = PETSc.Mat().create(self.mesh_r.mpi_comm())
        FullIFW.setType(PETSc.Mat.Type.AIJ)
        FullIFW.setSizes((self.dim * self.M, self.dim * self.N))
        # BIG TODO: figure out the sparsity pattern
        FullIFW.setUp()

        for row in range(self.M):
            (cols, vals) = IFW.getRow(row)
            for dim in range(self.dim):
                FullIFW.setValues([self.dim * row + dim],
                                  [self.dim * col + dim for col in cols],
                                  vals)
        FullIFW.assemble()
        return FullIFW


    def restrict(self, residual):
<<<<<<< HEAD
        # self.interp.T * residual
        raise NotImplementedError
=======
        """
        Takes in a Function in self.V_r. Returns a PETSc vector of length self.N*self.dim.

        Used to approximate the evaluation of a linear functional (on-
        cartesian multivariate B-splines) with linear combinations of
        values of the same linear functional on basis functions in self.W .
        """
        out = ControlVector(self)
        with residual.dat.vec as w:
            self.FullIFW.multTranspose(w, out.vec)
        return out

>>>>>>> 1b10f217

    def interpolate(self, vector, out):
        """
        Takes in the coefficients of a vector field in spline space.
        Returns its interpolant in self.V_r

        vector is a PETSc vector of length self.N*self.dim
        """

        # Construct the Function in self.W.
        self.FullIFW.mult(vector, out)

    def get_zero_vec(self):
        vec = PETSc.Vec().createSeq(self.N*self.dim, comm=self.mesh_r.mpi_comm())
        return vec


class ControlVector(ROL.Vector):

    def __init__(self, controlspace: ControlSpace, data=None):
        super().__init__()
        self.controlspace = controlspace

        if data is None:
            data = controlspace.get_zero_vec()

        if isinstance(data, fd.Function): #is it a good ide to store the additional info in self.fun?
            self.fun = data
            with data.dat.vec as v:
                self.vec = v
        else:
            self.vec = data #self.vec is always a PETSc vector
            self.fun = None
        # self.fun is the firedrake function object wrapping around
        # the petsc vector self.vec. If the vector does not correspond
        # to a firedrake function, then self.fun is None

    def plus(self, v):
        self.vec += v.vec

    def scale(self, alpha):
        self.vec *= alpha

    def clone(self):
        # misleading name from ROL, returns a vector
        # of same size but containing zeros
        res = ControlVector(self.controlspace)
        # res.set(self)
        return res

    def dot(self, v):
        return self.controlspace.inner_product.eval(self, v)

    def axpy(self, alpha, x):
        self.vec.axpy(alpha, x.vec)

    def set(self, v):
        v.vec.copy(self.vec)

<<<<<<< HEAD
=======
    def domain(self):
        self.update_domain()
        if self.Omega is None:
            self.Omega = fd.Mesh(self.Tfem)
        return self.Omega

    def update_domain(self):
        if self.Tfem is None:
            self.Tfem = fd.Function(self.controlspace.V_r)

        with self.Tfem.dat.vec as v:
            self.controlspace.interpolate(self.vec, v)
        self.Tfem += self.controlspace.id

    def V(self):
        if self.V_m is None:
            mesh_m = self.domain()
            element = mesh_m.coordinates.function_space().ufl_element()
            self.V_m = fd.FunctionSpace(mesh_m, element)
        return self.V_m

>>>>>>> 1b10f217
    def __str__(self):
        return self.vec[:].__str__()<|MERGE_RESOLUTION|>--- conflicted
+++ resolved
@@ -1,22 +1,17 @@
 import ROL
 import firedrake as fd
 
-<<<<<<< HEAD
-__all__ = ["FeControlSpace", "FeMultiGridControlSpace", "ControlVector"]
-
-
-=======
+__all__ = ["FeControlSpace", "FeMultiGridControlSpace", "BsplineControlSpace", "ControlVector"]
+
+
 #new imports for splines
-from petsc4py import PETSc
-# from firedrake.petsc import PETSc
+from firedrake.petsc import PETSc
 from functools import reduce
 from scipy.interpolate import splev
 import numpy as np
 from .innerproduct import InterpolatedInnerProduct
 import ipdb
 
-__all__ = ["BsplineControlSpace", "FeControlSpace", "ControlVector"]
->>>>>>> 1b10f217
 class ControlSpace(object):
 
     def update_domain(self, q: 'ControlVector'):
@@ -55,12 +50,6 @@
         with residual.dat.vec as vecres:
             vecres.copy(out.vec)
 
-<<<<<<< HEAD
-=======
-    def restrict(self, residual):
-        return ControlVector(self, data=residual)
-
->>>>>>> 1b10f217
     def interpolate(self, vector, out):
         vector.copy(out)
 
@@ -122,8 +111,18 @@
                 geometric dimension) used to construct the knots of
                 univariate B-splines
         """
-        super().__init__(mesh, inner_product)
         # information on B-splines
+        self.mesh_r = mesh
+        element = self.mesh_r.coordinates.function_space().ufl_element()
+        self.V_r = fd.FunctionSpace(self.mesh_r, element)
+        X = fd.SpatialCoordinate(self.mesh_r)
+        self.id = fd.Function(self.V_r).interpolate(X)
+
+        self.T = fd.Function(self.V_r, name="T")
+        self.T.assign(self.id)
+        self.mesh_m = fd.Mesh(self.T)
+        self.V_m = fd.FunctionSpace(self.mesh_m, element)
+
         self.dim = len(bbox)
         self.bbox = bbox
         self.orders = orders
@@ -135,7 +134,8 @@
 
         self.build_interpolation_matrix()
         
-        self.inner_product = InterpolatedInnerProduct(inner_product, self.FullIFW)
+        A = inner_product.get_impl(self.V_r).A
+        self.inner_product = InterpolatedInnerProduct(A, self.FullIFW)
 
     def construct_knots(self):
         """
@@ -269,11 +269,7 @@
         return FullIFW
 
 
-    def restrict(self, residual):
-<<<<<<< HEAD
-        # self.interp.T * residual
-        raise NotImplementedError
-=======
+    def restrict(self, residual, out):
         """
         Takes in a Function in self.V_r. Returns a PETSc vector of length self.N*self.dim.
 
@@ -281,12 +277,8 @@
         cartesian multivariate B-splines) with linear combinations of
         values of the same linear functional on basis functions in self.W .
         """
-        out = ControlVector(self)
         with residual.dat.vec as w:
             self.FullIFW.multTranspose(w, out.vec)
-        return out
-
->>>>>>> 1b10f217
 
     def interpolate(self, vector, out):
         """
@@ -303,6 +295,10 @@
         vec = PETSc.Vec().createSeq(self.N*self.dim, comm=self.mesh_r.mpi_comm())
         return vec
 
+    def update_domain(self, q: 'ControlVector'):
+        with self.T.dat.vec as w:
+            self.interpolate(q.vec, w)
+        self.T += self.id
 
 class ControlVector(ROL.Vector):
 
@@ -346,29 +342,5 @@
     def set(self, v):
         v.vec.copy(self.vec)
 
-<<<<<<< HEAD
-=======
-    def domain(self):
-        self.update_domain()
-        if self.Omega is None:
-            self.Omega = fd.Mesh(self.Tfem)
-        return self.Omega
-
-    def update_domain(self):
-        if self.Tfem is None:
-            self.Tfem = fd.Function(self.controlspace.V_r)
-
-        with self.Tfem.dat.vec as v:
-            self.controlspace.interpolate(self.vec, v)
-        self.Tfem += self.controlspace.id
-
-    def V(self):
-        if self.V_m is None:
-            mesh_m = self.domain()
-            element = mesh_m.coordinates.function_space().ufl_element()
-            self.V_m = fd.FunctionSpace(mesh_m, element)
-        return self.V_m
-
->>>>>>> 1b10f217
     def __str__(self):
         return self.vec[:].__str__()