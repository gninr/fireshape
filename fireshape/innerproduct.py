import firedrake as fd


class InnerProduct(object):

    """
    Generic implementation of an inner product.
    """
<<<<<<< HEAD
=======
    def __init__(self, fixed_bids=[], direct_solve=False):
        self.fixed_bids = fixed_bids # fixed parts of bdry
        self.direct_solve = direct_solve
        self.params = self.get_params() # solver parameters

    def get_params(self):
        """PETSc parameters to solve linear system."""
        params = {
            'ksp_rtol': 1e-11,
            'ksp_atol': 1e-11,
            'ksp_stol': 1e-16,
            'ksp_type': 'cg',
        }
        if self.direct_solve:
            params["pc_type"] = "cholesky"
            params["pc_factor_mat_solver_type"] = "mumps"
        else:
            params["pc_type"] = "hypre"
            params["pc_hypre_type"] = "boomeramg"
        return params

    def get_weak_form(self, V):
        """ Weak formulation of inner product (in UFL)."""
        raise NotImplementedError
>>>>>>> df6e7cc0

    def eval(self, u, v):
        """Evaluate inner product in primal space."""
        raise NotImplementedError

    def riesz_map(self, v, out):  # dual to primal
        """
        Compute Riesz representative of v and save it in out.

        Input:
        v: ControlVector, in the dual space
        out: ControlVector, in the primal space
        """
        raise NotImplementedError


class UflInnerProduct(InnerProduct):

    """
    Implementation of an inner product that is build on a
    firedrake.FunctionSpace.  If the ControlSpace is not itselt the
    firedrake.FunctionSpace, then an interpolation matrix between the two is
    necessary.
    """
    def __init__(self, Q, fixed_bids=[], extra_bcs=[]):
        if isinstance(extra_bcs, fd.DirichletBC):
            extra_bcs = [extra_bcs]

        self.fixed_bids = fixed_bids  # fixed parts of bdry
        self.params = self.get_params()  # solver parameters
        self.Q = Q

        """
        V: type fd.FunctionSpace
        I: type PETSc.Mat, interpolation matrix between V and  ControlSpace
        """
        (V, I_interp) = Q.get_space_for_inner()
        self.free_bids = list(
                           V.mesh().topology.exterior_facets.unique_markers)
        for bid in self.fixed_bids:
            self.free_bids.remove(bid)

        # Some weak forms have a nullspace. We import the nullspace if no
        # parts of the bdry are fixed (we assume that a DirichletBC is
        # sufficient to empty the nullspace).
        nsp = None
        if len(self.fixed_bids) == 0:
            nsp_functions = self.get_nullspace(V)
            if nsp_functions is not None:
                nsp = fd.VectorSpaceBasis(nsp_functions)
                nsp.orthonormalize()

        bcs = []
        # impose homogeneous Dirichlet bcs on bdry parts that are fixed.
        if len(self.fixed_bids) > 0:
            dim = V.value_size
            if dim == 2:
                zerovector = fd.Constant((0, 0))
            elif dim == 3:
                zerovector = fd.Constant((0, 0, 0))
            else:
                raise NotImplementedError
            bcs.append(fd.DirichletBC(V, zerovector, self.fixed_bids))

        if len(extra_bcs) > 0:
            bcs += extra_bcs

        if len(bcs) == 0:
            bcs = None

        a = self.get_weak_form(V)
        A = fd.assemble(a, mat_type='aij', bcs=bcs)
        ls = fd.LinearSolver(A, solver_parameters=self.params,
                             nullspace=nsp, transpose_nullspace=nsp)
        self.ls = ls
        self.A = A.petscmat
        self.interpolated = False

        # If the matrix I is passed, replace A with transpose(I)*A*I
        # and set up a ksp solver for self.riesz_map
        if I_interp is not None:
            self.interpolated = True
            ITAI = self.A.PtAP(I_interp)
            from firedrake.petsc import PETSc
            import numpy as np
            zero_rows = []

            # if there are zero-rows, replace them with rows that
            # have 1 on the diagonal entry
            for row in range(ITAI.size[0]):
                (cols, vals) = ITAI.getRow(row)
                valnorm = np.linalg.norm(vals)
                if valnorm < 1e-13:
                    zero_rows.append(row)
            for row in zero_rows:
                ITAI.setValue(row, row, 1.0)
            ITAI.assemble()

            # overwrite the self.A created by get_impl
            self.A = ITAI

            # create ksp solver for self.riesz_map
            Aksp = PETSc.KSP().create(comm=V.comm)
            Aksp.setOperators(ITAI)
            Aksp.setType("preonly")
            Aksp.pc.setType("cholesky")
            Aksp.pc.setFactorSolverType("mumps")
            Aksp.setFromOptions()
            Aksp.setUp()
            self.Aksp = Aksp

    def get_params(self):
        """PETSc parameters to solve linear system."""
        return {
            'ksp_rtol': 1e-11,
            'ksp_atol': 1e-11,
            'ksp_stol': 1e-16,
            'ksp_type': 'cg',
            'pc_type': 'hypre',
            'pc_hypre_type': 'boomeramg'
        }

    def get_weak_form(self, V):
        """ Weak formulation of inner product (in UFL)."""
        raise NotImplementedError

    def get_nullspace(self, V):
        """Nullspace of weak formulation of inner product (in UFL)."""
        raise NotImplementedError

    def eval(self, u, v):
        """Evaluate inner product in primal space."""
        A_u = self.A.createVecLeft()
        uvec = u.vec_ro()
        vvec = v.vec_ro()
        self.A.mult(uvec, A_u)
        return vvec.dot(A_u)

    def riesz_map(self, v, out):  # dual to primal
        """
        Compute Riesz representative of v and save it in out.

        Input:
        v: ControlVector, in the dual space
        out: ControlVector, in the primal space
        """
        if self.interpolated:
            self.Aksp.solve(v.vec_ro(), out.vec_wo())
        else:
            self.ls.solve(out.fun, v.fun)


class H1InnerProduct(UflInnerProduct):
    """Inner product on H1. It involves stiffness and mass matrices."""
    def get_weak_form(self, V):
        u = fd.TrialFunction(V)
        v = fd.TestFunction(V)
        a = fd.inner(fd.grad(u), fd.grad(v)) * fd.dx \
            + fd.inner(u, v) * fd.dx
        return a

    def get_nullspace(self, V):
        return None


class LaplaceInnerProduct(UflInnerProduct):
    """Inner product on H10. It comprises only the stiffness matrix."""
    def get_weak_form(self, V):
        u = fd.TrialFunction(V)
        v = fd.TestFunction(V)
        return fd.inner(fd.grad(u), fd.grad(v)) * fd.dx

    def get_nullspace(self, V):
        """This nullspace contains constant functions."""
        dim = V.value_size
        if dim == 2:
            n1 = fd.Function(V).interpolate(fd.Constant((1.0, 0.0)))
            n2 = fd.Function(V).interpolate(fd.Constant((0.0, 1.0)))
            res = [n1, n2]
        elif dim == 3:
            n1 = fd.Function(V).interpolate(fd.Constant((1.0, 0.0, 0.0)))
            n2 = fd.Function(V).interpolate(fd.Constant((0.0, 1.0, 0.0)))
            n3 = fd.Function(V).interpolate(fd.Constant((0.0, 0.0, 1.0)))
            res = [n1, n2, n3]
        else:
            raise NotImplementedError
        return res


class ElasticityInnerProduct(UflInnerProduct):
    """Inner product stemming from the linear elasticity equation."""
    def get_mu(self, V):
        W = fd.FunctionSpace(V.mesh(), "CG", 1)
        bc_fix = fd.DirichletBC(W, 1, self.fixed_bids)
        bc_free = fd.DirichletBC(W, 10, self.free_bids)
        u = fd.TrialFunction(W)
        v = fd.TestFunction(W)
        a = fd.inner(fd.grad(u), fd.grad(v)) * fd.dx
        b = fd.inner(fd.Constant(0.), v) * fd.dx
        mu = fd.Function(W)
        fd.solve(a == b, mu, bcs=[bc_fix, bc_free])
        return mu

    def get_weak_form(self, V):
        """
        mu is a spatially varying coefficient in the weak form
        of the elasticity equations. The idea is to make the mesh stiff near
        the boundary that is being deformed.
        """
        if self.fixed_bids is not None and len(self.fixed_bids) > 0:
            mu = self.get_mu(V)
        else:
            mu = fd.Constant(1.0)

        u = fd.TrialFunction(V)
        v = fd.TestFunction(V)
        return mu * fd.inner(fd.sym(fd.grad(u)), fd.sym(fd.grad(v))) * fd.dx

    def get_nullspace(self, V):
        """
        This nullspace contains constant functions as well as rotations.
        """
        X = fd.SpatialCoordinate(V.mesh())
        dim = V.value_size
        if dim == 2:
            n1 = fd.Function(V).interpolate(fd.Constant((1.0, 0.0)))
            n2 = fd.Function(V).interpolate(fd.Constant((0.0, 1.0)))
            n3 = fd.Function(V).interpolate(fd.as_vector([X[1], -X[0]]))
            res = [n1, n2, n3]
        elif dim == 3:
            n1 = fd.Function(V).interpolate(fd.Constant((1.0, 0.0, 0.0)))
            n2 = fd.Function(V).interpolate(fd.Constant((0.0, 1.0, 0.0)))
            n3 = fd.Function(V).interpolate(fd.Constant((0.0, 0.0, 1.0)))
            n4 = fd.Function(V).interpolate(fd.as_vector([-X[1], X[0], 0]))
            n5 = fd.Function(V).interpolate(fd.as_vector([-X[2], 0, X[0]]))
            n6 = fd.Function(V).interpolate(fd.as_vector([0, X[2], X[1]]))
            res = [n1, n2, n3, n4, n5, n6]
        else:
            raise NotImplementedError
        return res<|MERGE_RESOLUTION|>--- conflicted
+++ resolved
@@ -6,12 +6,117 @@
     """
     Generic implementation of an inner product.
     """
-<<<<<<< HEAD
-=======
-    def __init__(self, fixed_bids=[], direct_solve=False):
-        self.fixed_bids = fixed_bids # fixed parts of bdry
+
+    def eval(self, u, v):
+        """Evaluate inner product in primal space."""
+        raise NotImplementedError
+
+    def riesz_map(self, v, out):  # dual to primal
+        """
+        Compute Riesz representative of v and save it in out.
+
+        Input:
+        v: ControlVector, in the dual space
+        out: ControlVector, in the primal space
+        """
+        raise NotImplementedError
+
+
+class UflInnerProduct(InnerProduct):
+
+    """
+    Implementation of an inner product that is build on a
+    firedrake.FunctionSpace.  If the ControlSpace is not itselt the
+    firedrake.FunctionSpace, then an interpolation matrix between the two is
+    necessary.
+    """
+    def __init__(self, Q, fixed_bids=[], extra_bcs=[], direct_solve=False):
+        if isinstance(extra_bcs, fd.DirichletBC):
+            extra_bcs = [extra_bcs]
+
         self.direct_solve = direct_solve
-        self.params = self.get_params() # solver parameters
+        self.fixed_bids = fixed_bids  # fixed parts of bdry
+        self.params = self.get_params()  # solver parameters
+        self.Q = Q
+
+        """
+        V: type fd.FunctionSpace
+        I: type PETSc.Mat, interpolation matrix between V and  ControlSpace
+        """
+        (V, I_interp) = Q.get_space_for_inner()
+        self.free_bids = list(
+                           V.mesh().topology.exterior_facets.unique_markers)
+        for bid in self.fixed_bids:
+            self.free_bids.remove(bid)
+
+        # Some weak forms have a nullspace. We import the nullspace if no
+        # parts of the bdry are fixed (we assume that a DirichletBC is
+        # sufficient to empty the nullspace).
+        nsp = None
+        if len(self.fixed_bids) == 0:
+            nsp_functions = self.get_nullspace(V)
+            if nsp_functions is not None:
+                nsp = fd.VectorSpaceBasis(nsp_functions)
+                nsp.orthonormalize()
+
+        bcs = []
+        # impose homogeneous Dirichlet bcs on bdry parts that are fixed.
+        if len(self.fixed_bids) > 0:
+            dim = V.value_size
+            if dim == 2:
+                zerovector = fd.Constant((0, 0))
+            elif dim == 3:
+                zerovector = fd.Constant((0, 0, 0))
+            else:
+                raise NotImplementedError
+            bcs.append(fd.DirichletBC(V, zerovector, self.fixed_bids))
+
+        if len(extra_bcs) > 0:
+            bcs += extra_bcs
+
+        if len(bcs) == 0:
+            bcs = None
+
+        a = self.get_weak_form(V)
+        A = fd.assemble(a, mat_type='aij', bcs=bcs)
+        ls = fd.LinearSolver(A, solver_parameters=self.params,
+                             nullspace=nsp, transpose_nullspace=nsp)
+        self.ls = ls
+        self.A = A.petscmat
+        self.interpolated = False
+
+        # If the matrix I is passed, replace A with transpose(I)*A*I
+        # and set up a ksp solver for self.riesz_map
+        if I_interp is not None:
+            self.interpolated = True
+            ITAI = self.A.PtAP(I_interp)
+            from firedrake.petsc import PETSc
+            import numpy as np
+            zero_rows = []
+
+            # if there are zero-rows, replace them with rows that
+            # have 1 on the diagonal entry
+            for row in range(ITAI.size[0]):
+                (cols, vals) = ITAI.getRow(row)
+                valnorm = np.linalg.norm(vals)
+                if valnorm < 1e-13:
+                    zero_rows.append(row)
+            for row in zero_rows:
+                ITAI.setValue(row, row, 1.0)
+            ITAI.assemble()
+
+            # overwrite the self.A created by get_impl
+            self.A = ITAI
+
+            # create ksp solver for self.riesz_map
+            Aksp = PETSc.KSP().create(comm=V.comm)
+            Aksp.setOperators(ITAI)
+            Aksp.setType("preonly")
+            Aksp.pc.setType("cholesky")
+            Aksp.pc.setFactorSolverType("mumps")
+            Aksp.setFromOptions()
+            Aksp.setUp()
+            self.Aksp = Aksp
 
     def get_params(self):
         """PETSc parameters to solve linear system."""
@@ -28,132 +133,6 @@
             params["pc_type"] = "hypre"
             params["pc_hypre_type"] = "boomeramg"
         return params
-
-    def get_weak_form(self, V):
-        """ Weak formulation of inner product (in UFL)."""
-        raise NotImplementedError
->>>>>>> df6e7cc0
-
-    def eval(self, u, v):
-        """Evaluate inner product in primal space."""
-        raise NotImplementedError
-
-    def riesz_map(self, v, out):  # dual to primal
-        """
-        Compute Riesz representative of v and save it in out.
-
-        Input:
-        v: ControlVector, in the dual space
-        out: ControlVector, in the primal space
-        """
-        raise NotImplementedError
-
-
-class UflInnerProduct(InnerProduct):
-
-    """
-    Implementation of an inner product that is build on a
-    firedrake.FunctionSpace.  If the ControlSpace is not itselt the
-    firedrake.FunctionSpace, then an interpolation matrix between the two is
-    necessary.
-    """
-    def __init__(self, Q, fixed_bids=[], extra_bcs=[]):
-        if isinstance(extra_bcs, fd.DirichletBC):
-            extra_bcs = [extra_bcs]
-
-        self.fixed_bids = fixed_bids  # fixed parts of bdry
-        self.params = self.get_params()  # solver parameters
-        self.Q = Q
-
-        """
-        V: type fd.FunctionSpace
-        I: type PETSc.Mat, interpolation matrix between V and  ControlSpace
-        """
-        (V, I_interp) = Q.get_space_for_inner()
-        self.free_bids = list(
-                           V.mesh().topology.exterior_facets.unique_markers)
-        for bid in self.fixed_bids:
-            self.free_bids.remove(bid)
-
-        # Some weak forms have a nullspace. We import the nullspace if no
-        # parts of the bdry are fixed (we assume that a DirichletBC is
-        # sufficient to empty the nullspace).
-        nsp = None
-        if len(self.fixed_bids) == 0:
-            nsp_functions = self.get_nullspace(V)
-            if nsp_functions is not None:
-                nsp = fd.VectorSpaceBasis(nsp_functions)
-                nsp.orthonormalize()
-
-        bcs = []
-        # impose homogeneous Dirichlet bcs on bdry parts that are fixed.
-        if len(self.fixed_bids) > 0:
-            dim = V.value_size
-            if dim == 2:
-                zerovector = fd.Constant((0, 0))
-            elif dim == 3:
-                zerovector = fd.Constant((0, 0, 0))
-            else:
-                raise NotImplementedError
-            bcs.append(fd.DirichletBC(V, zerovector, self.fixed_bids))
-
-        if len(extra_bcs) > 0:
-            bcs += extra_bcs
-
-        if len(bcs) == 0:
-            bcs = None
-
-        a = self.get_weak_form(V)
-        A = fd.assemble(a, mat_type='aij', bcs=bcs)
-        ls = fd.LinearSolver(A, solver_parameters=self.params,
-                             nullspace=nsp, transpose_nullspace=nsp)
-        self.ls = ls
-        self.A = A.petscmat
-        self.interpolated = False
-
-        # If the matrix I is passed, replace A with transpose(I)*A*I
-        # and set up a ksp solver for self.riesz_map
-        if I_interp is not None:
-            self.interpolated = True
-            ITAI = self.A.PtAP(I_interp)
-            from firedrake.petsc import PETSc
-            import numpy as np
-            zero_rows = []
-
-            # if there are zero-rows, replace them with rows that
-            # have 1 on the diagonal entry
-            for row in range(ITAI.size[0]):
-                (cols, vals) = ITAI.getRow(row)
-                valnorm = np.linalg.norm(vals)
-                if valnorm < 1e-13:
-                    zero_rows.append(row)
-            for row in zero_rows:
-                ITAI.setValue(row, row, 1.0)
-            ITAI.assemble()
-
-            # overwrite the self.A created by get_impl
-            self.A = ITAI
-
-            # create ksp solver for self.riesz_map
-            Aksp = PETSc.KSP().create(comm=V.comm)
-            Aksp.setOperators(ITAI)
-            Aksp.setType("preonly")
-            Aksp.pc.setType("cholesky")
-            Aksp.pc.setFactorSolverType("mumps")
-            Aksp.setFromOptions()
-            Aksp.setUp()
-            self.Aksp = Aksp
-
-    def get_params(self):
-        """PETSc parameters to solve linear system."""
-        return {
-            'ksp_rtol': 1e-11,
-            'ksp_atol': 1e-11,
-            'ksp_stol': 1e-16,
-            'ksp_type': 'cg',
-            'pc_type': 'hypre',
-            'pc_hypre_type': 'boomeramg'
-        }
 
     def get_weak_form(self, V):
         """ Weak formulation of inner product (in UFL)."""
