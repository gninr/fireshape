import pytest
import firedrake as fd
import fireshape as fs
import fireshape.zoo as fsz
import ROL


@pytest.mark.parametrize("dim", [2, 3])
@pytest.mark.parametrize("inner_t", [fs.H1InnerProduct, fs.ElasticityInnerProduct, fs.LaplaceInnerProduct])
@pytest.mark.parametrize("controlspace_t", [fs.FeControlSpace, fs.FeMultiGridControlSpace, fs.BsplineControlSpace])
@pytest.mark.parametrize("use_extension", ["wo_ext", "w_ext", "w_ext_fixed_fim"])
def test_levelset(dim, inner_t, controlspace_t, use_extension, pytestconfig):
    verbose = pytestconfig.getoption("verbose")
    """ Test template for fsz.LevelsetFunctional."""

    clscale = 0.1 if dim == 2 else 0.2

    # make the mesh a bit coarser if we are using a multigrid control space as
    # we are refining anyway
    if controlspace_t == fs.FeMultiGridControlSpace:
        clscale *= 2

    if dim == 2:
        mesh = fs.DiskMesh(0.1)
    elif dim == 3:
        mesh = fs.SphereMesh(0.2)
    else:
        raise NotImplementedError

    if controlspace_t == fs.BsplineControlSpace:
        if dim == 2:
            bbox = [(-2, 2), (-2, 2)]
            orders = [2, 2]
            levels =  [4, 4]
        else:
            bbox = [(-3, 3), (-3, 3), (-3,3)]
            orders = [2, 2, 2]
            levels =  [3, 3, 3]
        Q = fs.BsplineControlSpace(mesh, bbox, orders, levels)
    elif controlspace_t == fs.FeMultiGridControlSpace:
        Q = fs.FeMultiGridControlSpace(mesh, refinements=1, order=2)
    else:
        Q = controlspace_t(mesh)

    inner = inner_t(Q)
    # if running with -v or --verbose, then export the shapes
    if verbose:
        out = fd.File("domain.pvd")

        def cb(*args):
            out.write(Q.mesh_m.coordinates)

        cb()
    else:
        cb = None

    # levelset test case
    if dim == 2:
        (x, y) = fd.SpatialCoordinate(Q.mesh_m)
        f = (pow(x, 2))+pow(1.3*y, 2) - 1.
    elif dim == 3:
        (x, y, z) = fd.SpatialCoordinate(Q.mesh_m)
        f = (pow(x, 2))+pow(0.8*y, 2)+pow(1.3 * z, 2) - 1.

    else:
        raise NotImplementedError

    J = fsz.LevelsetFunctional(f, Q, cb=cb, scale=0.1)

    if use_extension == "w_ext":
        ext = fs.ElasticityExtension(Q.V_r)
    if use_extension == "w_ext_fixed_dim":
        ext = fs.ElasticityExtension(Q.V_r, fixed_dims=[0])
    else:
        ext = None

    q = fs.ControlVector(Q, inner, boundary_extension=ext)

    """
    move mesh a bit to check that we are not doing the
    taylor test in T=id
    """
    g = q.clone()
    J.gradient(g, q, None)
    q.plus(g)
    J.update(q, None, 1)

    """ Start taylor test """
    J.gradient(g, q, None)
    res = J.checkGradient(q, g, 5, 1)
    errors = [l[-1] for l in res]
    assert (errors[-1] < 0.11 * errors[-2])
    q.scale(0)
    """ End taylor test """

    grad_tol = 1e-6 if dim==2 else 1e-4
    # ROL parameters
    params_dict = {
        'General': {
            'Secant': {'Type': 'Limited-Memory BFGS',
                       'Maximum Storage': 50}},
        'Step': {
            'Type': 'Line Search',
            'Line Search': {'Descent Method': {
                'Type': 'Quasi-Newton Step'}}},
        'Status Test': {
            'Gradient Tolerance': grad_tol,
            'Step Tolerance': 1e-10,
            'Iteration Limit': 150}}

    # assemble and solve ROL optimization problem
    params = ROL.ParameterList(params_dict, "Parameters")
    problem = ROL.OptimizationProblem(J, q)
    solver = ROL.OptimizationSolver(problem, params)
    solver.solve()

    # verify that the norm of the gradient at optimum is small enough
    state = solver.getAlgorithmState()
<<<<<<< HEAD
    assert (state.gnorm < 1e-3)


def test_fe(pytestconfig):
    """Test for FeControlSpace with all inner products."""

    for inner in [fs.ElasticityInnerProduct,
                  fs.LaplaceInnerProduct,
                  fs.H1InnerProduct]:

        run_fe_test(inner)

def run_fe_test(inner, verbose=False):
    mesh = fs.DiskMesh(0.03)
    Q = fs.FeControlSpace(mesh)
    inner = inner(Q, direct_solve=True)
    run_levelset_optimization(Q, inner, write_output=verbose)

def test_fe_3D(pytestconfig):
    """3D Test for FeControlSpace."""
    mesh = fs.SphereMesh(0.1)
    Q = fs.FeControlSpace(mesh)
    inner = fs.LaplaceInnerProduct(Q)
    run_levelset_optimization_3D(Q, inner, write_output=pytestconfig.getoption("verbose"))

def run_fe_mg(order, write_output=False):
    """Test template for FeMultiGridControlSpace."""
    mesh = fs.DiskMesh(0.25)
    # State space mesh arises from 4 refinements of control space mesh
    Q = fs.FeMultiGridControlSpace(mesh, refinements=4,
                                   order=order)
    inner = fs.LaplaceInnerProduct(Q, direct_solve=True)
    run_levelset_optimization(Q, inner, write_output=write_output)

def run_fe_mg_3D(order, write_output=False):
    """Test template for FeMultiGridControlSpace."""
    mesh = fs.SphereMesh(0.2)
    # State space mesh arises from 4 refinements of control space mesh
    Q = fs.FeMultiGridControlSpace(mesh, refinements=1,
                                   order=order)
    inner = fs.LaplaceInnerProduct(Q)
    run_levelset_optimization_3D(Q, inner, write_output=write_output)

def test_fe_mg_first_order(pytestconfig):
    """Test FeMultiGridControlSpace with CG1 control."""
    run_fe_mg(1, write_output=pytestconfig.getoption("verbose"))
    run_fe_mg_3D(1, write_output=pytestconfig.getoption("verbose"))

def test_fe_mg_second_order(pytestconfig):
    """Test FeMultiGridControlSpace with CG2 control."""
    run_fe_mg(2, write_output=pytestconfig.getoption("verbose"))
    run_fe_mg_3D(2, write_output=pytestconfig.getoption("verbose"))

def test_bsplines(pytestconfig):
    """Test for BsplineControlSpace."""
    mesh = fs.DiskMesh(0.03)
    bbox = [(-3, 3), (-3,3)]
    orders = [3, 3]
    levels = [5, 5]
    Q = fs.BsplineControlSpace(mesh, bbox, orders, levels)
    inner = fs.H1InnerProduct(Q, direct_solve=True)
    run_levelset_optimization(Q, inner, write_output=pytestconfig.getoption("verbose"))

@pytest.mark.skip(reason="works locally, not on travis, have to figure out whats happening here at some point")
def test_bsplines_3D(pytestconfig):
    """3D Test for BsplineControlSpace."""
    mesh = fs.SphereMesh(0.1)
    bbox = [(-3, 3), (-3, 3), (-3,3)]
    orders = [2, 2, 2]
    levels =  [4, 4, 4]
    Q = fs.BsplineControlSpace(mesh, bbox, orders, levels)
    inner = fs.H1InnerProduct(Q)
    run_levelset_optimization_3D(Q, inner, write_output=pytestconfig.getoption("verbose"))

=======
    assert (state.gnorm < grad_tol)
>>>>>>> 441c5c84

if __name__ == '__main__':
    pytest.main()<|MERGE_RESOLUTION|>--- conflicted
+++ resolved
@@ -116,84 +116,7 @@
 
     # verify that the norm of the gradient at optimum is small enough
     state = solver.getAlgorithmState()
-<<<<<<< HEAD
-    assert (state.gnorm < 1e-3)
-
-
-def test_fe(pytestconfig):
-    """Test for FeControlSpace with all inner products."""
-
-    for inner in [fs.ElasticityInnerProduct,
-                  fs.LaplaceInnerProduct,
-                  fs.H1InnerProduct]:
-
-        run_fe_test(inner)
-
-def run_fe_test(inner, verbose=False):
-    mesh = fs.DiskMesh(0.03)
-    Q = fs.FeControlSpace(mesh)
-    inner = inner(Q, direct_solve=True)
-    run_levelset_optimization(Q, inner, write_output=verbose)
-
-def test_fe_3D(pytestconfig):
-    """3D Test for FeControlSpace."""
-    mesh = fs.SphereMesh(0.1)
-    Q = fs.FeControlSpace(mesh)
-    inner = fs.LaplaceInnerProduct(Q)
-    run_levelset_optimization_3D(Q, inner, write_output=pytestconfig.getoption("verbose"))
-
-def run_fe_mg(order, write_output=False):
-    """Test template for FeMultiGridControlSpace."""
-    mesh = fs.DiskMesh(0.25)
-    # State space mesh arises from 4 refinements of control space mesh
-    Q = fs.FeMultiGridControlSpace(mesh, refinements=4,
-                                   order=order)
-    inner = fs.LaplaceInnerProduct(Q, direct_solve=True)
-    run_levelset_optimization(Q, inner, write_output=write_output)
-
-def run_fe_mg_3D(order, write_output=False):
-    """Test template for FeMultiGridControlSpace."""
-    mesh = fs.SphereMesh(0.2)
-    # State space mesh arises from 4 refinements of control space mesh
-    Q = fs.FeMultiGridControlSpace(mesh, refinements=1,
-                                   order=order)
-    inner = fs.LaplaceInnerProduct(Q)
-    run_levelset_optimization_3D(Q, inner, write_output=write_output)
-
-def test_fe_mg_first_order(pytestconfig):
-    """Test FeMultiGridControlSpace with CG1 control."""
-    run_fe_mg(1, write_output=pytestconfig.getoption("verbose"))
-    run_fe_mg_3D(1, write_output=pytestconfig.getoption("verbose"))
-
-def test_fe_mg_second_order(pytestconfig):
-    """Test FeMultiGridControlSpace with CG2 control."""
-    run_fe_mg(2, write_output=pytestconfig.getoption("verbose"))
-    run_fe_mg_3D(2, write_output=pytestconfig.getoption("verbose"))
-
-def test_bsplines(pytestconfig):
-    """Test for BsplineControlSpace."""
-    mesh = fs.DiskMesh(0.03)
-    bbox = [(-3, 3), (-3,3)]
-    orders = [3, 3]
-    levels = [5, 5]
-    Q = fs.BsplineControlSpace(mesh, bbox, orders, levels)
-    inner = fs.H1InnerProduct(Q, direct_solve=True)
-    run_levelset_optimization(Q, inner, write_output=pytestconfig.getoption("verbose"))
-
-@pytest.mark.skip(reason="works locally, not on travis, have to figure out whats happening here at some point")
-def test_bsplines_3D(pytestconfig):
-    """3D Test for BsplineControlSpace."""
-    mesh = fs.SphereMesh(0.1)
-    bbox = [(-3, 3), (-3, 3), (-3,3)]
-    orders = [2, 2, 2]
-    levels =  [4, 4, 4]
-    Q = fs.BsplineControlSpace(mesh, bbox, orders, levels)
-    inner = fs.H1InnerProduct(Q)
-    run_levelset_optimization_3D(Q, inner, write_output=pytestconfig.getoption("verbose"))
-
-=======
     assert (state.gnorm < grad_tol)
->>>>>>> 441c5c84
 
 if __name__ == '__main__':
     pytest.main()