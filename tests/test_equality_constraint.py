--- conflicted
+++ resolved
@@ -6,65 +6,15 @@
 import ROL
 
 
-<<<<<<< HEAD
-class EqualityConstraintTest(unittest.TestCase):
-
-    def test_equality_constraint(self):
-        n = 100
-        mesh = fd.UnitSquareMesh(n, n)
-
-        Q = fs.FeControlSpace(mesh)
-        inner = fs.LaplaceInnerProduct(Q)
-        mesh_m = Q.mesh_m
-        (x, y) = fd.SpatialCoordinate(mesh_m)
-
-        q = fs.ControlVector(Q, inner)
-        #out = fd.File("T.pvd") # commented to stop storing vtu files
-
-        #def cb(*args):
-        #    out.write(Q.T)
-
-        #cb()
-        f = (pow(x-0.5, 2))+pow(y-0.5, 2) - 1.2
-
-        J = fsz.LevelsetFunctional(f, Q)#, cb=cb)
-        vol = fsz.LevelsetFunctional(fd.Constant(1.0), Q)
-        e = fs.EqualityConstraint([vol])
-        emul = ROL.StdVector(1)
-
-        params_dict = {
-            'General': {
-                'Secant': {'Type': 'Limited-Memory BFGS',
-                           'Maximum Storage': 25}},
-            'Step': {
-                'Type': 'Augmented Lagrangian',
-                'Line Search': {'Descent Method': {
-                    'Type': 'Quasi-Newton Step'}},
-                'Augmented Lagrangian': {
-                    'Subproblem Step Type': 'Line Search',
-                    'Penalty Parameter Growth Factor': 5.,
-                    'Initial Penalty Parameter' : 1.
-                    }},
-            'Status Test': {
-                'Gradient Tolerance': 1e-7,
-                'Relative Gradient Tolerance': 1e-6,
-                'Step Tolerance': 1e-10, 'Relative Step Tolerance': 1e-10,
-                'Iteration Limit': 150}}
-
-        params = ROL.ParameterList(params_dict, "Parameters")
-        problem = ROL.OptimizationProblem(J, q, econ=e, emul=emul)
-        solver = ROL.OptimizationSolver(problem, params)
-        solver.solve()
-=======
 def test_equality_constraint(pytestconfig):
     mesh = fs.DiskMesh(0.05, radius=2.)
 
-    inner = fs.ElasticityInnerProduct(direct_solve=True)
-    Q = fs.FeControlSpace(mesh, inner)
+    Q = fs.FeControlSpace(mesh)
+    inner = fs.ElasticityInnerProduct(Q, direct_solve=True)
     mesh_m = Q.mesh_m
     (x, y) = fd.SpatialCoordinate(mesh_m)
 
-    q = fs.ControlVector(Q)
+    q = fs.ControlVector(Q, inner)
     if pytestconfig.getoption("verbose"):
         out = fd.File("domain.pvd")
 
@@ -107,7 +57,6 @@
     state = solver.getAlgorithmState()
     assert (state.gnorm < 1e-4)
     assert (state.cnorm < 1e-6)
->>>>>>> df6e7cc0
 
 
 
